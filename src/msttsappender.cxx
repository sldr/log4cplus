--- conflicted
+++ resolved
@@ -145,13 +145,8 @@
                 break;
             else if (FAILED (hr))
                 loglog_com_error (
-<<<<<<< HEAD
                     LOG4CPLUS_TEXT ("SpeechObjectThread: CoWaitForMultipleHandles() failed"),
                     hr);
-=======
-                    LOG4CPLUS_TEXT ("SpeachObjectThread: CoWaitForMultipleHandles() failed"),
-                    hr);
->>>>>>> 5a4fe246
         }
     };
 
