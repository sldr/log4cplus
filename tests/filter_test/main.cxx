#include <log4cplus/logger.h>
#include <log4cplus/configurator.h>
#include <log4cplus/spi/loggingevent.h>
#include <log4cplus/helpers/loglog.h>
#include <log4cplus/helpers/stringhelper.h>
#include <log4cplus/helpers/fileinfo.h>
#include <log4cplus/loggingmacros.h>
#include <log4cplus/consoleappender.h>
#include <log4cplus/initializer.h>

using namespace std;
using namespace log4cplus;
using namespace log4cplus::spi;
using namespace log4cplus::helpers;


void
printDebug()
{
    Logger logger = Logger::getInstance(LOG4CPLUS_TEXT("log"));

    LOG4CPLUS_TRACE_METHOD(logger, LOG4CPLUS_TEXT("::printDebug()"));
    LOG4CPLUS_DEBUG(logger, "This is a DEBUG message");
    LOG4CPLUS_INFO(logger, "This is a INFO message");
    LOG4CPLUS_WARN(logger, "This is a WARN message");
    LOG4CPLUS_ERROR(logger, "This is a ERROR message");
    LOG4CPLUS_FATAL(logger, "This is a FATAL message");

    LOG4CPLUS_INFO(logger, "visible");
    LOG4CPLUS_INFO(logger, "invisible");
}


void
test_1 (Logger & root)
{
    PropertyConfigurator::doConfigure(LOG4CPLUS_TEXT("log4cplus.properties"));
    LOG4CPLUS_WARN(root, "Testing....");
}


void
test_2 (Logger & root)
{
    LOG4CPLUS_WARN(root, "Testing std::function<> filter....");
    root.removeAllAppenders ();
    auto filterFunction = [=](const InternalLoggingEvent& event)
        -> FilterResult {
        log4cplus::tstring const & msg = event.getMessage ();
        if (event.getLogLevel () >= WARN_LOG_LEVEL)
        {
            getLogLog ().debug (
                LOG4CPLUS_TEXT ("function filter: going neutral on event: ")
                + msg);

            return NEUTRAL;
        }
        else if (msg == LOG4CPLUS_TEXT ("visible"))
        {
            getLogLog ().debug (
                LOG4CPLUS_TEXT ("function filter: accepting event: ")
                + msg);
            return ACCEPT;
        }
        else
        {
            getLogLog ().debug (
                LOG4CPLUS_TEXT ("function filter: denying event: ")
                + msg);
            return DENY;
        }
    };

    SharedAppenderPtr appender (new ConsoleAppender);
    appender->setName (LOG4CPLUS_TEXT ("SECOND"));
    appender->addFilter (FilterPtr (new FunctionFilter (filterFunction)));
    root.addAppender (std::move (appender));
}


void
test_3 (Logger & root)
{
    LOG4CPLUS_WARN(root,
        LOG4CPLUS_TEXT("Testing std::function<> filter,")
        LOG4CPLUS_TEXT(" 2nd overload of addFilter()...."));
    root.removeAllAppenders ();
    SharedAppenderPtr appender (new ConsoleAppender);
    appender->setName (LOG4CPLUS_TEXT ("THIRD"));
    appender->addFilter (
        [=](const InternalLoggingEvent & event)
        -> FilterResult {
            getLogLog ().debug (
                LOG4CPLUS_TEXT ("function filter: accepting event: ")
                + event.getMessage ());
            return ACCEPT;
        });
    root.addAppender (std::move (appender));
}


log4cplus::tstring
getPropertiesFileArgument (int argc, char * argv[])
{
    if (argc >= 2)
    {
        char const * arg = argv[1];
        log4cplus::tstring file = LOG4CPLUS_C_STR_TO_TSTRING (arg);
        log4cplus::helpers::FileInfo fi;
        if (getFileInfo (&fi, file) == 0)
            return file;
    }

    return LOG4CPLUS_TEXT ("log4cplus.properties");
}


int
main(int argc, char * argv[])
{
    tcout << "Entering main()..." << endl;
    log4cplus::Initializer initializer;
    LogLog::getLogLog()->setInternalDebugging(true);
    Logger root = Logger::getRoot();
    try {
<<<<<<< HEAD
        tcout << LOG4CPLUS_TEXT ("Test filters set up through properties file.")
              << std::endl;
=======
        // Test filters set up through properties file.
        PropertyConfigurator::doConfigure(
            getPropertiesFileArgument (argc, argv));
>>>>>>> 95f338ee

        test_1 (root);
        printDebug();

        tcout << LOG4CPLUS_TEXT ("Test custom function filter.")
              << std::endl;

        test_2 (root);
        printDebug();

        tcout << LOG4CPLUS_TEXT ("Test custom function filter added using")
              << LOG4CPLUS_TEXT (" second overload of addFilter().")
              << std::endl;

        test_3 (root);
        printDebug();
    }
    catch(...) {
        tcout << "Exception..." << endl;
        LOG4CPLUS_FATAL(root, "Exception occurred...");
    }

    tcout << "Exiting main()..." << endl;
    return 0;
}<|MERGE_RESOLUTION|>--- conflicted
+++ resolved
@@ -32,9 +32,9 @@
 
 
 void
-test_1 (Logger & root)
+test_1 (Logger & root, log4cplus::tstring const & file)
 {
-    PropertyConfigurator::doConfigure(LOG4CPLUS_TEXT("log4cplus.properties"));
+    PropertyConfigurator::doConfigure(file);
     LOG4CPLUS_WARN(root, "Testing....");
 }
 
@@ -123,16 +123,10 @@
     LogLog::getLogLog()->setInternalDebugging(true);
     Logger root = Logger::getRoot();
     try {
-<<<<<<< HEAD
         tcout << LOG4CPLUS_TEXT ("Test filters set up through properties file.")
               << std::endl;
-=======
-        // Test filters set up through properties file.
-        PropertyConfigurator::doConfigure(
-            getPropertiesFileArgument (argc, argv));
->>>>>>> 95f338ee
 
-        test_1 (root);
+        test_1 (root, getPropertiesFileArgument (argc, argv));
         printDebug();
 
         tcout << LOG4CPLUS_TEXT ("Test custom function filter.")
